//! # minidb
//!
//! Minimalistic file-based database written in Rust
//!
//! ## Features
//!
//! * File-based, this means the tables are sub-directories and the records are files
//! * Uses [bitcode](https://crates.io/crates/bitcode) as the binary format to store the data
//! * Uses [cuid2] slugs for record IDs
//! * Easy table definition with procedural macros
//! * Built with interprocess file locks for thread-safety
//! * Relies on [serde] for serialization and deserialization of the tables
//!
//! ## Why not async
//!
//! The database was initially built without async, then I thought about it and wrote async versions of each filesystem-related function in [minidb-utils](minidb_utils) but ultimately decided not to do it because there's no proper benchmark for concurrent async yet, I'd assume the overhead from async wouldn't be worth it and the API would be more complex, for example adding a table to the database instance could go from:
//!
//! ```rust,ignore
//! let db = Database::builder().path(path).table::<Person>().build().unwrap();
//! ```
//!
//! To:
//!
//! ```rust,ignore
//! let db = Database::builder().path(path).await.table::<Person>().await.build().await.unwrap();
//! ```
//!
//! However, it's not impossible if future benchmarks show enough difference.
//!
//! ## MSRV
//!
//! The minimum supported Rust version is `1.85.0`. The MSRV might be changed at any time with a minor version bump
//!
//! ## Installation
//!
//! Add the following to your `Cargo.toml`:
//!
//! ```toml
//! [dependencies]
//! minidb = "^0.1"
//! serde = { version = "^1", features = ["derive"] }
//! ```
//!
//! ## Usage
//!
//! A minimal example of how to use minidb is provided in `examples/simple.rs`, you can run it with:
//!
//! ```bash
//! cargo run -p minidb --example simple
//!
//! # or
//! cd minidb
//! cargo run --example simple
//! ```
//!
//! The example code:
//!
//! ```rust,ignore
//! use minidb::{AsTable, Database, Id, Table};
//! use serde::{Deserialize, Serialize};
//!
//! #[derive(Debug, Table, Serialize, Deserialize, PartialEq)]
//! struct Person {
//!     #[key]
//!     id: Id<Self>,
//!     name: String,
//!     age: u8,
//! }
//!
//! // 1. Create database
//! let db = Database::builder()
//!     .path("path/to/db")
//!     .table::<Person>()
//!     .build()
//!     .unwrap();
//!
//! // 2. Insert a new person
//! let mut person_to_insert = Person {
//!     id: Id::new(),
//!     name: "John Doe".to_string(),
//!     age: 31,
//! };
//! let id = db.insert(&person_to_insert).unwrap();
//! person_to_insert.id = id;
//! println!("Inserted person: {:?}", person_to_insert);
//!
//! // 3. Retrieve person
//! let person_retrieved = db.get(&person_to_insert.id).unwrap();
//! assert_eq!(person_retrieved, person_to_insert);
//! println!(
//!     "Successfully retrieved and verified person: {:?}",
//!     person_retrieved
//! );
//!
//! // 4. Update person's age
//! person_to_insert.age += 1;
//! db.update(&person_to_insert).unwrap();
//! println!("Updated person: {:?}", person_to_insert);
//!
//! // 5. Retrieve updated person
//! let person_retrieved = db.get(&person_to_insert.id).unwrap();
//! assert_eq!(person_retrieved.age, 32);
//! println!(
//!     "Successfully retrieved and verified updated person: {:?}",
//!     person_retrieved
//! );
//!
//! // 6. Delete person
//! db.delete(&person_to_insert.id).unwrap();
//! println!("Deleted person");
//!
//! // 7. Verify person is deleted
//! let user_deleted = db.get(&person_to_insert.id);
//! assert!(user_deleted.is_err());
//! println!("Verified deletion");
//!
//! println!("\nExample completed successfully");
//! ```
//!
//! ## Audits
//!
//! * From [cargo-audit](https://crates.io/crates/cargo-audit):
//!
//! ```text
//! Crate:     atomic-polyfill
//! Version:   1.0.3
//! Warning:   unmaintained
//! Title:     atomic-polyfill is unmaintained
//! Date:      2023-07-11
//! ID:        RUSTSEC-2023-0089
//! URL:       https://rustsec.org/advisories/RUSTSEC-2023-0089
//! Dependency tree:
//! atomic-polyfill 1.0.3
//! └── heapless 0.7.17
//!     └── postcard 1.1.3
//!         └── minidb-utils 0.1.0
//!             └── minidb 0.1.0
//!
//! Crate:     paste
//! Version:   1.0.15
//! Warning:   unmaintained
//! Title:     paste - no longer maintained
//! Date:      2024-10-07
//! ID:        RUSTSEC-2024-0436
//! URL:       https://rustsec.org/advisories/RUSTSEC-2024-0436
//! Dependency tree:
//! paste 1.0.15
//! ├── rmp 0.8.14
//! │   └── rmp-serde 1.3.0
//! │       └── minidb-utils 0.1.0
//! │           └── minidb 0.1.0
//! └── minidb 0.1.0
//!
//! Crate:     serde_cbor
//! Version:   0.11.2
//! Warning:   unmaintained
//! Title:     serde_cbor is unmaintained
//! Date:      2021-08-15
//! ID:        RUSTSEC-2021-0127
//! URL:       https://rustsec.org/advisories/RUSTSEC-2021-0127
//! Dependency tree:
//! serde_cbor 0.11.2
//! └── minidb-utils 0.1.0
//!     └── minidb 0.1.0
//!
//! warning: 3 allowed warnings found
//! ```
//!
//! ## Tests
//!
//! The tests can be run with:
//!
//! ```bash
//! cargo test -p minidb
//! ```
//!
//! ## Benchmarks
//!
//! ### Database
//!
//! ```text
//! Timer precision: 100 ns
//! database    fastest       │ slowest       │ median        │ mean          │ samples │ iters
//! ├─ delete                 │               │               │               │         │
//! │  ├─ 1                   │               │               │               │         │
//! │  │  ├─ t=1  273.5 µs      │ 327.1 µs      │ 288.9 µs      │ 288.8 µs      │ 100     │ 100
//! │  │  ├─ t=4  477.9 µs      │ 1.368 ms      │ 915.8 µs      │ 887.8 µs      │ 100     │ 100
//! │  │  ├─ t=8  696.6 µs      │ 2.804 ms      │ 1.661 ms      │ 1.653 ms      │ 104     │ 104
//! │  │  ╰─ t=16  1.062 ms      │ 4.956 ms      │ 3.002 ms      │ 2.951 ms      │ 112     │ 112
//! │  ╰─ 1000                   │               │               │               │         │
//! │     ├─ t=1   274.3 ms      │ 298.7 ms      │ 283.9 ms      │ 285 ms        │ 100     │ 100
//! │     ├─ t=4   1.034 s       │ 1.119 s       │ 1.069 s       │ 1.068 s       │ 100     │ 100
//! │     ├─ t=8   2.035 s       │ 2.632 s       │ 2.128 s       │ 2.165 s       │ 104     │ 104
//! │     ╰─ t=16  4.339 s       │ 4.542 s       │ 4.4 s         │ 4.416 s       │ 112     │ 112
//! ├─ exists                    │               │               │               │         │
//! │  ├─ 1                      │               │               │               │         │
//! │  │  ├─ t=1   91.49 µs      │ 191.8 µs      │ 92.69 µs      │ 94.87 µs      │ 100     │ 100
//! │  │  ├─ t=4   276.2 µs      │ 425.2 µs      │ 343.6 µs      │ 348 µs        │ 100     │ 100
//! │  │  ├─ t=8   479.3 µs      │ 774.1 µs      │ 613.5 µs      │ 607.9 µs      │ 104     │ 104
//! │  │  ╰─ t=16  714.5 µs      │ 1.31 ms       │ 1.038 ms      │ 1.024 ms      │ 112     │ 112
//! │  ╰─ 1000                   │               │               │               │         │
//! │     ├─ t=1   91.47 ms      │ 100.3 ms      │ 92.27 ms      │ 92.59 ms      │ 100     │ 100
//! │     ├─ t=4   188.3 ms      │ 217.5 ms      │ 195.7 ms      │ 198.2 ms      │ 100     │ 100
//! │     ├─ t=8   466.9 ms      │ 511.9 ms      │ 509 ms        │ 504.7 ms      │ 104     │ 104
//! │     ╰─ t=16  1.024 s       │ 1.056 s       │ 1.048 s       │ 1.044 s       │ 112     │ 112
//! ├─ get                       │               │               │               │         │
//! │  ├─ 1                      │               │               │               │         │
//! │  │  ├─ t=1   205.5 µs      │ 508 µs        │ 207.8 µs      │ 213.9 µs      │ 100     │ 100
//! │  │  ├─ t=4   492.5 µs      │ 837.1 µs      │ 663.9 µs      │ 660.4 µs      │ 100     │ 100
//! │  │  ├─ t=8   635.2 µs      │ 1.518 ms      │ 1.279 ms      │ 1.237 ms      │ 104     │ 104
//! │  │  ╰─ t=16  1.039 ms      │ 2.566 ms      │ 2.297 ms      │ 2.113 ms      │ 112     │ 112
//! │  ╰─ 1000                   │               │               │               │         │
//! │     ├─ t=1   204.8 ms      │ 210.1 ms      │ 206.4 ms      │ 206.6 ms      │ 100     │ 100
//! │     ├─ t=4   376.5 ms      │ 418.2 ms      │ 392.6 ms      │ 392.8 ms      │ 100     │ 100
//! │     ├─ t=8   686.4 ms      │ 732.9 ms      │ 712 ms        │ 711.8 ms      │ 104     │ 104
//! │     ╰─ t=16  1.45 s        │ 1.587 s       │ 1.46 s        │ 1.478 s       │ 112     │ 112
//! ├─ insert                    │               │               │               │         │
//! │  ├─ 1                      │               │               │               │         │
//! │  │  ├─ t=1   698.4 µs      │ 1.132 ms      │ 717.1 µs      │ 734.9 µs      │ 100     │ 100
//! │  │  ├─ t=4   919.5 µs      │ 3.753 ms      │ 2.177 ms      │ 2.099 ms      │ 100     │ 100
//! │  │  ├─ t=8   1.221 ms      │ 7.17 ms       │ 4.168 ms      │ 3.957 ms      │ 104     │ 104
//! │  │  ╰─ t=16  1.603 ms      │ 13.72 ms      │ 7.236 ms      │ 7.239 ms      │ 112     │ 112
//! │  ╰─ 1000                   │               │               │               │         │
//! │     ├─ t=1   724.4 ms      │ 1.527 s       │ 780.7 ms      │ 819.9 ms      │ 100     │ 100
//! │     ├─ t=4   2.975 s       │ 3.191 s       │ 3.091 s       │ 3.085 s       │ 100     │ 100
//! │     ├─ t=8   5.979 s       │ 6.386 s       │ 6.154 s       │ 6.152 s       │ 104     │ 104
//! │     ╰─ t=16  12.01 s       │ 12.63 s       │ 12.35 s       │ 12.33 s       │ 112     │ 112
//! ├─ new                       │               │               │               │         │
//! │  ├─ t=1      1.485 ms      │ 1.787 ms      │ 1.534 ms      │ 1.54 ms       │ 100     │ 100
//! │  ├─ t=4      2.539 ms      │ 3.575 ms      │ 2.995 ms      │ 2.987 ms      │ 100     │ 100
//! │  ├─ t=8      4.216 ms      │ 5.654 ms      │ 5.088 ms      │ 4.999 ms      │ 104     │ 104
//! │  ╰─ t=16     7.947 ms      │ 10.85 ms      │ 9.929 ms      │ 9.728 ms      │ 112     │ 112
//! ╰─ update                    │               │               │               │         │
//!    ├─ 1                      │               │               │               │         │
//!    │  ├─ t=1   746 µs        │ 6.473 ms      │ 800 µs        │ 886.6 µs      │ 100     │ 100
//!    │  ├─ t=4   1.042 ms      │ 12.66 ms      │ 2.802 ms      │ 2.858 ms      │ 100     │ 100
//!    │  ├─ t=8   1.165 ms      │ 7.75 ms       │ 4.052 ms      │ 4.146 ms      │ 104     │ 104
//!    │  ╰─ t=16  1.586 ms      │ 15.22 ms      │ 8.026 ms      │ 8.066 ms      │ 112     │ 112
//!    ╰─ 1000                   │               │               │               │         │
//!       ├─ t=1   771 ms        │ 839.2 ms      │ 796.9 ms      │ 799 ms        │ 100     │ 100
//!       ├─ t=4   3.232 s       │ 3.406 s       │ 3.282 s       │ 3.293 s       │ 100     │ 100
//!       ├─ t=8   6.704 s       │ 6.943 s       │ 6.748 s       │ 6.792 s       │ 104     │ 104
//!       ╰─ t=16  13.91 s       │ 14.37 s       │ 14.08 s       │ 14.09 s       │ 112     │ 112
//! ```
//!
//! ### Id
//!
//! ```text
//! Timer precision: 100 ns
//! id              fastest       │ slowest       │ median        │ mean          │ samples │ iters
//! ╰─ id_generate  2.299 µs      │ 160 µs        │ 2.399 µs      │ 3.979 µs      │ 100     │ 100
//! ```
//!
//! ## License
//!
//! This project is licensed under the [GNU Lesser General Public License v3](https://www.gnu.org/licenses/lgpl-3.0.en.html).

// Copyright (c) 2025, DarkCeptor44
//
// This file is licensed under the GNU Lesser General Public License
// (either version 3 or, at your option, any later version).
//
// This software comes without any warranty, express or implied. See the
// GNU Lesser General Public License for details.
//
// You should have received a copy of the GNU Lesser General Public License
// along with this software. If not, see <https://www.gnu.org/licenses/>.

#![forbid(unsafe_code)]
#![warn(clippy::pedantic, missing_docs, missing_debug_implementations)]

mod errors;
mod traits;

use std::{
    collections::HashSet,
    fmt::{Debug, Display},
    fs::{File, create_dir_all, remove_file},
    path::{Path, PathBuf},
    sync::Arc,
};

pub use errors::DBError;
pub use minidb_macros::Table;
pub use traits::AsTable;

use anyhow::{Context, Result};
use cuid2::slug;
<<<<<<< HEAD
use minidb_utils::{
    ArgonParams, PathExt, derive_key, deserialize_file, generate_salt, serialize_file,
};
use parking_lot::{RwLock, RwLockReadGuard};
=======
use minidb_utils::{PathExt, deserialize_file, serialize_file};
>>>>>>> 767b1302
use rayon::iter::{IntoParallelRefIterator, ParallelIterator};
use serde::{Deserialize, Serialize};

/// A type alias for a 16-byte array
type Salt = [u8; 16];

/// A database client
///
/// ## Example
///
/// ```rust,ignore
/// use minidb::{AsTable, Database, Id, Table};
///
/// #[derive(Table)]
/// struct Person {
///     #[key]
///     id: Id<Self>,
///     name: String,
///     age: u8,
/// }
///
/// let db = Database::builder()
///     .path("path/to/db")
///     .table::<Person>()
///     .build()
///     .unwrap();
/// ```
#[derive(Debug)]
pub struct Database {
<<<<<<< HEAD
    derived_key: Arc<RwLock<Option<Vec<u8>>>>,
    file_lock: Arc<RwLock<()>>,
    path: Arc<RwLock<PathBuf>>,
=======
    lock_file_path: Arc<PathBuf>,
    path: Arc<PathBuf>,
}

impl Clone for Database {
    fn clone(&self) -> Self {
        Self {
            lock_file_path: Arc::clone(&self.lock_file_path),
            path: Arc::clone(&self.path),
        }
    }
>>>>>>> 767b1302
}

impl Database {
    /// Creates a new database builder
    #[must_use]
    pub fn builder() -> DatabaseBuilder {
        DatabaseBuilder::default()
    }

    // ----------------------
    // END OF BUILDER METHODS
    // ----------------------

    /// Deletes a record from a table
    ///
    /// ## Arguments
    ///
    /// * `id` - ID of the record to delete
    ///
    /// ## Errors
    ///
    /// * [`DBError::FailedToOpenLockFile`]: Failed to open lock file
    /// * [`DBError::FailedToLockFile`]: Failed to lock file
    /// * [`DBError::InvalidKey`]: Invalid key
    /// * [`DBError::FailedToReadMetadata`]: Failed to read metadata
    /// * [`DBError::NoMetadata`]: Metadata not found
    /// * [`DBError::NoTables`]: No tables were found in the database
    /// * [`DBError::RecordNotFound`]: Record not found
    /// * [`DBError::FailedToRemoveFile`]: Failed to remove file
    ///
    /// ## Example
    ///
    /// ```rust,ignore
    /// let id = Id::from("ldakksdlakls");
    /// db.delete(&id).unwrap();
    /// ```
    pub fn delete<T>(&self, id: &Id<T>) -> Result<()>
    where
        T: AsTable,
    {
        let lock_file = self.get_lock()?;
        lock_file
            .lock()
            .context(DBError::FailedToLockFile(self.lock_file_path.to_path_buf()))?;

        if id.is_none() {
            return Err(DBError::InvalidKey(id.to_string()).into());
        }

        let meta = self
            .metadata_unlocked()
            .context(DBError::FailedToReadMetadata)?
            .context(DBError::NoMetadata)?;

        if meta.tables.is_empty() {
            return Err(DBError::NoTables.into());
        }

        // TODO restrict deleting record if other tables have foreign keys pointing to it

        let table_name = T::name();
        let path = self.path.as_path();
        let file_path = path.join(table_name).join(id.to_string());

        if !file_path.is_file() {
            return Err(DBError::RecordNotFound {
                table: table_name.to_string(),
                id: id.to_string(),
            }
            .into());
        }

        remove_file(&file_path).context(DBError::FailedToRemoveFile(file_path))?;
        Ok(())
    }

    /// Gets a record from a table
    ///
    /// ## Arguments
    ///
    /// * `id` - ID of the record to get
    ///
    /// ## Returns
    ///
    /// A record of type `T` where `T` implements [`AsTable`]
    ///
    /// ## Errors
    ///
    /// * [`DBError::FailedToOpenLockFile`]: Failed to open lock file
    /// * [`DBError::FailedToLockFile`]: Failed to lock file
    /// * [`DBError::InvalidKey`]: Invalid key
    /// * [`DBError::FailedToReadMetadata`]: Failed to read metadata
    /// * [`DBError::NoMetadata`]: Metadata not found
    /// * [`DBError::NoTables`]: No tables were found in the database
    /// * [`DBError::RecordNotFound`]: Record not found
    /// * [`DBError::FailedToDeserializeFile`]: Failed to deserialize file
    ///
    /// ## Example
    ///
    /// ```rust,ignore
    /// let id = Id::from("alsdklaksa");
    /// let person = db.get(&id).unwrap();
    ///
    /// println!("Person: {:?}", person);
    /// ```
    pub fn get<T>(&self, id: &Id<T>) -> Result<T>
    where
        T: AsTable + for<'de> Deserialize<'de>,
    {
        let lock_file = self.get_lock()?;
        lock_file
            .lock_shared()
            .context(DBError::FailedToLockFile(self.lock_file_path.to_path_buf()))?;

        if id.is_none() {
            return Err(DBError::InvalidKey(id.to_string()).into());
        }

        let meta = self
            .metadata_unlocked()
            .context(DBError::FailedToReadMetadata)?
            .context(DBError::NoMetadata)?;

        if meta.tables.is_empty() {
            return Err(DBError::NoTables.into());
        }

        let table_name = T::name();
        let path = self.path.as_path();
        let table_dir_path = path.join(table_name);
        let file_path = table_dir_path.join(id.to_string());

        if !file_path.is_file() {
            return Err(DBError::RecordNotFound {
                table: table_name.to_string(),
                id: id.to_string(),
            }
            .into());
        }

        let mut record: T =
            deserialize_file(&file_path).context(DBError::FailedToDeserializeFile(file_path))?;
        record.set_id(id.clone());

        Ok(record)
    }

    /// Gets the lock file
    fn get_lock(&self) -> Result<File> {
        // TODO use per-table locking
        File::options()
            .create(true)
            .write(true)
            .truncate(false)
            .open(self.lock_file_path.as_path())
            .context(DBError::FailedToOpenLockFile(
                self.lock_file_path.to_path_buf(),
            ))
    }

    /// Inserts a record into the table and returns the ID
    ///
    /// ID will be generated automatically
    ///
    /// ## Arguments
    ///
    /// * `record` - The record to insert
    ///
    /// ## Errors
    ///
    /// * [`DBError::FailedToOpenLockFile`]: Failed to open lock file
    /// * [`DBError::FailedToLockFile`]: Failed to lock file
    /// * [`DBError::FailedToReadMetadata`]: Failed to read metadata
    /// * [`DBError::NoMetadata`]: Metadata not found
    /// * [`DBError::NoTables`]: No tables were found in the database
    /// * [`DBError::RecordAlreadyExists`]: Record already exists
    /// * [`DBError::ForeignKeyViolation`]: Referenced record does not exist
    /// * [`DBError::InvalidForeignKey`]: Referenced record does not exist
    /// * [`DBError::FailedToCreateTableDir`]: Failed to create table directory
    /// * [`DBError::FailedToSerializeFile`]: Failed to serialize file
    ///
    /// ## Example
    ///
    /// ```rust,ignore
    /// let mut person_to_insert = Person {
    ///     id: Id::new(),
    ///     name: "John Doe".to_string(),
    ///     age: 31,
    /// };
    /// let id = db.insert(&person_to_insert).unwrap();
    /// person_to_insert.id = id;
    ///
    /// println!("Inserted person: {:?}", person_to_insert);
    /// ```
    pub fn insert<T>(&self, record: &T) -> Result<Id<T>>
    where
        T: AsTable + Serialize,
    {
        let lock_file = self.get_lock()?;
        lock_file
            .lock()
            .context(DBError::FailedToLockFile(self.lock_file_path.to_path_buf()))?;

        let meta = self
            .metadata_unlocked()
            .context(DBError::FailedToReadMetadata)?
            .context(DBError::NoMetadata)?;

        if meta.tables.is_empty() {
            return Err(DBError::NoTables.into());
        }

        let table_name = T::name();
        if let Some(id) = &record.get_id().value {
            return Err(DBError::RecordAlreadyExists {
                table: table_name.to_string(),
                id: id.clone(),
            }
            .into());
        }

        for (field_name, ref_table, get_fk_id) in T::get_foreign_keys() {
            let fk_id_option = get_fk_id(record);
            if let Some(fk_id_str) = fk_id_option {
                if !self.exists_impl_unlocked(ref_table, fk_id_str) {
                    return Err(DBError::ForeignKeyViolation {
                        field: field_name.to_string(),
                        table: ref_table.to_string(),
                        id: fk_id_option.unwrap_or("").to_string(),
                    }
                    .into());
                }
            } else {
                return Err(DBError::InvalidForeignKey {
                    field: field_name.to_string(),
                    table: ref_table.to_string(),
                    id: fk_id_option.unwrap_or("").to_string(),
                }
                .into());
            }
        }

        let path = self.path.as_path();
        let table_dir_path = path.join(table_name);

        create_dir_all(&table_dir_path)
            .context(DBError::FailedToCreateTableDir(table_dir_path.clone()))?;

        let id = Id::generate();
        let file_path = table_dir_path.join(id.to_string());

        if file_path.is_file() {
            return Err(DBError::RecordAlreadyExists {
                table: table_name.to_string(),
                id: id.to_string(),
            }
            .into());
        }

        serialize_file(&file_path, record).context(DBError::FailedToSerializeFile(file_path))?;
        Ok(id)
    }

    /// Returns the metadata of the database
    fn metadata(&self) -> Result<Option<Metadata>> {
        let lock_file = self.get_lock()?;
        lock_file
            .lock_shared()
            .context(DBError::FailedToLockFile(self.lock_file_path.to_path_buf()))?;

        self.metadata_unlocked()
    }

    /// Returns the metadata of the database without locking
    fn metadata_unlocked(&self) -> Result<Option<Metadata>> {
        let path = self.path.as_path();
        let file_path = path.join("metadata");

        if !file_path.is_file() {
            return Ok(None);
        }

        let data: Metadata = deserialize_file(file_path).context(DBError::FailedToReadMetadata)?;
        Ok(Some(data))
    }

    /// Returns the path of the database directory
    #[must_use]
    pub fn path(&self) -> &Path {
        self.path.as_path()
    }

    /// Checks if a record exists in the database
    ///
    /// ## Arguments
    ///
    /// * `id` - The ID of the record to check
    ///
    /// ## Returns
    ///
    /// `true` if the record exists, `false` otherwise
    ///
    /// ## Errors
    ///
    /// * [`DBError::FailedToOpenLockFile`]: could not open the lock file
    /// * [`DBError::FailedToLockFile`]: could not lock the lock file
    pub fn exists<T>(&self, id: &Id<T>) -> Result<bool>
    where
        T: AsTable,
    {
        self.exists_impl(T::name(), &id.to_string())
    }

    /// Checks if a record exists in the database
    fn exists_impl(&self, table_name: &str, id: &str) -> Result<bool> {
        let lock_file = self.get_lock()?;
        lock_file
            .lock_shared()
            .context(DBError::FailedToLockFile(self.lock_file_path.to_path_buf()))?;

        Ok(self.exists_impl_unlocked(table_name, id))
    }

    /// Checks if a record exists in the database without locking
    fn exists_impl_unlocked(&self, table_name: &str, id: &str) -> bool {
        let path = self.path.as_path();
        let file_path = path.join(table_name).join(id);
        file_path.is_file()
    }

    /// Updates a record in the table
    ///
    /// ## Arguments
    ///
    /// * `record` - The record to update
    ///
    /// ## Errors
    ///
    /// * [`DBError::FailedToOpenLockFile`]: Failed to open lock file
    /// * [`DBError::FailedToLockFile`]: Failed to lock file
    /// * [`DBError::InvalidKey`]: Invalid key
    /// * [`DBError::FailedToReadMetadata`]: Failed to read metadata
    /// * [`DBError::NoMetadata`]: Metadata not found
    /// * [`DBError::NoTables`]: No tables were found in the database
    /// * [`DBError::ForeignKeyViolation`]: Referenced record does not exist
    /// * [`DBError::InvalidForeignKey`]: Referenced record does not exist
    /// * [`DBError::FailedToCreateTableDir`]: Failed to create table directory
    /// * [`DBError::RecordNotFound`]: Record not found
    /// * [`DBError::FailedToSerializeFile`]: Failed to serialize file
    ///
    /// ## Example
    ///
    /// ```rust,ignore
    /// let mut person = Person {
    ///     id: Id::from("alskdlasla"),
    ///     name: "John Doe".to_string(),
    ///     age: 31,
    /// };
    ///
    /// person.age += 1;
    /// db.update(&person).unwrap();
    ///
    /// println!("Updated person: {:?}", person);
    /// ```
    pub fn update<T>(&self, record: &T) -> Result<()>
    where
        T: AsTable + Serialize,
    {
        let lock_file = self.get_lock()?;
        lock_file
            .lock()
            .context(DBError::FailedToLockFile(self.lock_file_path.to_path_buf()))?;

        let id = record.get_id();

        if id.is_none() {
            return Err(DBError::InvalidKey(id.to_string()).into());
        }

        let meta = self
            .metadata_unlocked()
            .context(DBError::FailedToReadMetadata)?
            .context(DBError::NoMetadata)?;

        if meta.tables.is_empty() {
            return Err(DBError::NoTables.into());
        }

        for (field_name, ref_table, get_fk_id) in T::get_foreign_keys() {
            let fk_id_option = get_fk_id(record);
            if let Some(fk_id_str) = fk_id_option {
                if !self.exists_impl_unlocked(ref_table, fk_id_str) {
                    return Err(DBError::ForeignKeyViolation {
                        field: field_name.to_string(),
                        table: ref_table.to_string(),
                        id: fk_id_option.unwrap_or("").to_string(),
                    }
                    .into());
                }
            } else {
                return Err(DBError::InvalidForeignKey {
                    field: field_name.to_string(),
                    table: ref_table.to_string(),
                    id: fk_id_option.unwrap_or("").to_string(),
                }
                .into());
            }
        }

        let table_name = T::name();
        let path = self.path.as_path();
        let table_dir_path = path.join(table_name);

        create_dir_all(&table_dir_path)
            .context(DBError::FailedToCreateTableDir(table_dir_path.clone()))?;

        let file_path = table_dir_path.join(id.to_string());
        if !file_path.is_file() {
            return Err(DBError::RecordNotFound {
                table: table_name.to_string(),
                id: id.to_string(),
            }
            .into());
        }

        serialize_file(&file_path, record).context(DBError::FailedToSerializeFile(file_path))
    }

    /// Writes the metadata of the database
    fn write_metadata(&self, meta: &Metadata) -> Result<()> {
        let lock_file = self.get_lock()?;
        lock_file
            .lock()
            .context(DBError::FailedToLockFile(self.lock_file_path.to_path_buf()))?;

        let path = self.path.as_path();
        let file_path = path.join("metadata");

        serialize_file(file_path, meta).context(DBError::FailedToSerializeMetadata)?;
        Ok(())
    }
}

/// A builder for [Database]
#[derive(Debug, Default)]
pub struct DatabaseBuilder {
    params: Option<ArgonParams>,
    pass: Option<String>,
    path: Option<PathBuf>,
    tables: HashSet<String>,
}

impl DatabaseBuilder {
    /// Creates a new database builder
    ///
    /// ## Arguments
    ///
    /// * `path` - The path to the database
    ///
    /// ## Returns
    ///
    /// A new [`DatabaseBuilder`]
    pub fn new<P>(path: P) -> Self
    where
        P: AsRef<Path>,
    {
        let path = path.as_ref();

        Self {
            params: None,
            pass: None,
            path: Some(path.to_path_buf()),
            tables: HashSet::new(),
        }
    }

    // ------------------------
    // START OF BUILDER METHODS
    // ------------------------

    /// Sets the Argon2 parameters to use for hashing
    ///
    /// Refer to [`ArgonParams`] for how to build an instance
    #[must_use]
    pub fn argon2_params(mut self, params: ArgonParams) -> Self {
        self.params = Some(params);
        self
    }

    /// Adds encryption to the database with the provided password
    ///
    /// ## Arguments
    ///
    /// * `pass` - The password to encrypt the database with
    #[must_use]
    pub fn encryption<S>(mut self, pass: S) -> Self
    where
        S: AsRef<str>,
    {
        self.pass = Some(pass.as_ref().to_string());
        self
    }

    /// Sets the database path
    ///
    /// ## Arguments
    ///
    /// * `path` - The path to the database
    #[must_use]
    pub fn path<P>(mut self, path: P) -> Self
    where
        P: AsRef<Path>,
    {
        let path = path.as_ref();

        self.path = Some(path.to_path_buf());
        self
    }

    /// Adds a table to the database.
    ///
    /// The table must implement the [`AsTable`] trait
    #[must_use]
    pub fn table<T>(mut self) -> Self
    where
        T: AsTable,
    {
        let table_name = T::name();

        self.tables.insert(table_name.to_string());
        self
    }

    // ----------------------
    // END OF BUILDER METHODS
    // ----------------------

    /// Builds the database
    ///
    /// ## Returns
    ///
    /// A database client
    ///
    /// ## Errors
    ///
    /// * [`DBError::NoDatabasePath`]: No path was provided for the database
    /// * [`DBError::FolderExists`]: Folder already exists and is not empty
    /// * [`DBError::NoTables`]: No tables were provided
    /// * [`DBError::FailedToCreateDatabase`]: Failed to create database directory
    /// * [`DBError::FailedToReadMetadata`]: Failed to read metadata
    /// * [`DBError::FailedToWriteMetadata`]: Failed to write metadata
    /// * [`DBError::FailedToCreateTableDir`]: Failed to create table directory
    pub fn build(self) -> Result<Database> {
        let path = self.path.ok_or(DBError::NoDatabasePath)?;

        match path.is_empty() {
            Ok(true) => (),
            Ok(false) => return Err(DBError::FolderExists(path.clone()).into()),
            Err(e) => return Err(e),
        }

        if self.tables.is_empty() {
            return Err(DBError::NoTables.into());
        }

        create_dir_all(&path).context(DBError::FailedToCreateDatabase(path.clone()))?;

        let params = Arc::new(self.params);
        let db = Database {
<<<<<<< HEAD
            derived_key: Arc::new(RwLock::new(None)),
            file_lock: Arc::new(RwLock::new(())),
            path: Arc::new(RwLock::new(path.clone())),
=======
            lock_file_path: Arc::new(path.join(".minidb-lock")),
            path: Arc::new(path.clone()),
>>>>>>> 767b1302
        };
        let meta =
            if let Some(meta) = Database::metadata(&db).context(DBError::FailedToReadMetadata)? {
                meta
            } else {
                let mut m = Metadata {
                    params: (*params).clone(),
                    salt: if self.pass.is_some() {
                        Some(generate_salt()?)
                    } else {
                        None
                    },
                    tables: self.tables,
                };

                let mut key_guard = db.derived_key.write();
                *key_guard = if let Some(pass) = &self.pass {
                    if let Some(salt) = &m.salt {
                        Some(derive_key((*params).clone(), pass, salt)?)
                    } else {
                        let salt = generate_salt()?;
                        m.salt = Some(salt);
                        Some(derive_key((*params).clone(), pass, salt)?)
                    }
                } else {
                    None
                };

                db.write_metadata(&m)
                    .context(DBError::FailedToWriteMetadata)?;
                m
            };

        meta.tables
            .par_iter()
            .map(|table| {
                // TODO consider if hashing the table name is worth it
                let table_path = path.join(table);
                create_dir_all(&table_path).context(DBError::FailedToCreateTableDir(table_path))?;
                Ok(())
            })
            .collect::<Result<Vec<_>>>()?;

        Ok(db)
    }
}

#[derive(Debug, Serialize, Deserialize)]
struct Metadata {
    params: Option<ArgonParams>,
    salt: Option<Salt>,
    tables: HashSet<String>,
}

/// Represents the ID of a record
#[derive(PartialEq, Eq, PartialOrd, Ord, Hash, Serialize, Deserialize)]
pub struct Id<T> {
    /// The underlying value
    pub value: Option<String>,

    _phantom: std::marker::PhantomData<T>,
}

impl<T> Clone for Id<T> {
    fn clone(&self) -> Self {
        Self {
            value: self.value.clone(),
            _phantom: std::marker::PhantomData,
        }
    }
}

impl<S, T> From<S> for Id<T>
where
    S: AsRef<str>,
{
    fn from(value: S) -> Self {
        let value = value.as_ref().trim();
        if value.is_empty() {
            Id::default()
        } else {
            Id::with_value(Some(value.to_string()))
        }
    }
}

impl<T> Default for Id<T> {
    fn default() -> Self {
        Self {
            value: None,
            _phantom: std::marker::PhantomData,
        }
    }
}

impl<T> Debug for Id<T> {
    fn fmt(&self, f: &mut std::fmt::Formatter<'_>) -> std::fmt::Result {
        write!(f, "{:?}", self.value)
    }
}

impl<T> Display for Id<T> {
    fn fmt(&self, f: &mut std::fmt::Formatter<'_>) -> std::fmt::Result {
        match self.value {
            Some(ref s) => write!(f, "{s}"),
            None => write!(f, ""),
        }
    }
}

impl<T> Id<T> {
    /// Creates a new ID with [None]
    #[must_use]
    pub fn new() -> Self {
        Self::with_value(None)
    }

    /// Creates a new ID with a [Option]
    #[must_use]
    pub fn with_value(value: Option<String>) -> Self {
        Self {
            value,
            _phantom: std::marker::PhantomData,
        }
    }

    /// Generates a new ID
    #[must_use]
    pub fn generate() -> Self {
        Self::with_value(Some(slug()))
    }

    /// Returns `true` if the ID is [`Some`]
    #[must_use]
    pub const fn is_some(&self) -> bool {
        self.value.is_some()
    }

    /// Returns `true` if the ID is [`None`]
    #[must_use]
    pub const fn is_none(&self) -> bool {
        self.value.is_none()
    }
}<|MERGE_RESOLUTION|>--- conflicted
+++ resolved
@@ -286,14 +286,9 @@
 
 use anyhow::{Context, Result};
 use cuid2::slug;
-<<<<<<< HEAD
 use minidb_utils::{
     ArgonParams, PathExt, derive_key, deserialize_file, generate_salt, serialize_file,
 };
-use parking_lot::{RwLock, RwLockReadGuard};
-=======
-use minidb_utils::{PathExt, deserialize_file, serialize_file};
->>>>>>> 767b1302
 use rayon::iter::{IntoParallelRefIterator, ParallelIterator};
 use serde::{Deserialize, Serialize};
 
@@ -323,11 +318,7 @@
 /// ```
 #[derive(Debug)]
 pub struct Database {
-<<<<<<< HEAD
-    derived_key: Arc<RwLock<Option<Vec<u8>>>>,
-    file_lock: Arc<RwLock<()>>,
-    path: Arc<RwLock<PathBuf>>,
-=======
+    derived_key: Arc<Option<Vec<u8>>>,
     lock_file_path: Arc<PathBuf>,
     path: Arc<PathBuf>,
 }
@@ -335,11 +326,11 @@
 impl Clone for Database {
     fn clone(&self) -> Self {
         Self {
+            derived_key: Arc::clone(&self.derived_key),
             lock_file_path: Arc::clone(&self.lock_file_path),
             path: Arc::clone(&self.path),
         }
     }
->>>>>>> 767b1302
 }
 
 impl Database {
@@ -908,15 +899,10 @@
         create_dir_all(&path).context(DBError::FailedToCreateDatabase(path.clone()))?;
 
         let params = Arc::new(self.params);
-        let db = Database {
-<<<<<<< HEAD
-            derived_key: Arc::new(RwLock::new(None)),
-            file_lock: Arc::new(RwLock::new(())),
-            path: Arc::new(RwLock::new(path.clone())),
-=======
+        let mut db = Database {
+            derived_key: Arc::new(None),
             lock_file_path: Arc::new(path.join(".minidb-lock")),
             path: Arc::new(path.clone()),
->>>>>>> 767b1302
         };
         let meta =
             if let Some(meta) = Database::metadata(&db).context(DBError::FailedToReadMetadata)? {
@@ -932,8 +918,7 @@
                     tables: self.tables,
                 };
 
-                let mut key_guard = db.derived_key.write();
-                *key_guard = if let Some(pass) = &self.pass {
+                db.derived_key = Arc::new(if let Some(pass) = &self.pass {
                     if let Some(salt) = &m.salt {
                         Some(derive_key((*params).clone(), pass, salt)?)
                     } else {
@@ -943,7 +928,7 @@
                     }
                 } else {
                     None
-                };
+                });
 
                 db.write_metadata(&m)
                     .context(DBError::FailedToWriteMetadata)?;
